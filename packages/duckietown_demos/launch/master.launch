<?xml version="1.0" encoding="utf-8"?>
<launch>
  <!-- start args -->
  <arg name="veh" default="$(env VEHICLE_NAME)"/>
  <arg name="demo_name" />
  <arg name="config" default="baseline" />
  <arg name="camera_topic" default="camera_node"/>
  <arg name="param_file_name" default="default" />
  <arg name="apriltags_param_file_name" default="$(arg param_file_name)" />
  <arg name="fsm_file_name" default="$(arg demo_name)"/> <!-- the fsm specification is in the config as "![DEMO_NAME].yaml"-->
  <arg name="verbose" default="false" />
  <arg name="map_name" default="autolab_tiles_map"/>
  <arg name="ai_trafo_mode" default="cb" doc="'cb' for colo balance only; 'both' for color balance and linear trafo"/>
  <arg name="ai_interval" default="5" doc="interval with which the linear trafo gets updated. color balance is performed every second."/>
  <arg name="loc" default="-1"/>
  <arg name="line_detector_param_file_name" default="$(arg param_file_name)"/>
  <arg name="intersectionType" default= "stopSign"/>
  <arg name="target_node" default="240"/>
  <!-- end args -->

  <!-- general convention on remappings is that we remap the "subscribers" -->

  <!-- start switch args -->
  <arg name="camera" default="false"/>
  <arg name="/camera/raw" default="false"/>
  <arg name="/camera/cam_info" default="false"/>
  <arg name="/camera/raw/rect" default="false"/>

  <arg name="anti_instagram" default="false"/>

  <arg name="visualization" default="false" />

  <arg name="odometry" default="false"/>
  <arg name="/odometry/forward_kinematics" default="false"/>

  <arg name="lane_following" default="false"/>
  <arg name="/lane_following/line_detection" default="false"/>
  <arg name="/lane_following/ground_projection" default="false"/>
  <arg name="/lane_following/lane_filter" default="false"/>
  <arg name="/lane_following/stop_line_filter" default="false"/>
  <arg name="/lane_following/lane_controller" default="false"/>

  <arg name="fsm" default="false"/>

  <arg name="obstacle_avoidance_and_detection" default="false"/>

  <arg name="show_bird_perspective" default="false"/>

  <arg name="show_obst_image" default="false"/>

  <arg name="vehicle_avoidance" default="false"/>
  <arg name="/vehicle_avoidance/detection" default="false" />
  <arg name="/vehicle_avoidance/multivehicle_detection" default="false" />
  <arg name="/vehicle_avoidance/filter" default="false" />
  <arg name="/vehicle_avoidance/control" default="false"/>

  <arg name="apriltags" default="false"/>

  <arg name="LED" default="false" />
  <arg name="/LED/pattern_switch" default="false" />
  <arg name="/LED/detector" default="false" />
  <arg name="/LED/joystick" default="false" />
  <arg name="/LED/interpreter" default="false" />

  <arg name="odometry_learning" default="false"/>
  <arg name="/odometry_learning/kinematics" default="false"/>
  <arg name="/odometry_learning/learning"  default="false"/>
  <arg name="/odometry_learning/visual_odometry" default="false"/>

  <arg name="coordination" default="false"/>
  <arg name="/coordination/implicit_coordination" default="false"/>
  <arg name="/coordination/explicit_coordination" default="false"/>
  <arg name="/coordination/priority_protocol" default= "false"/>

  <arg name="parallel_autonomy" default="false"/>

  <arg name="navigation" default="false"/>
  <arg name="/navigation/intersection_control" default="false"/>
  <arg name="/navigation/intersection_navigation" default="false"/>
  <arg name="/navigation/intersection_localization" default="false"/>
  <arg name="/navigation/random_sr_turns" default="false"/>
  <arg name="/navigation/graph_planner" default="false"/>

  <arg name="apriltags_random" default="false"/>

  <arg name="unicorn_intersection" default="false"/>

  <arg name="localization" default="false"/>
  <arg name="/localization/map_name" default="autolab" />
  <arg name="/localization/gui" default="false"/>

  <arg name="fleet_planning" default="false"/>

  <arg name="maintenance_control" default="false"/>
  <arg name="maintenance_param_file_name" default="default" />

  <arg name="charging_control" default="false"/>
  <arg name="auto_calibration" default="false"/>

  <arg name="auto_ion" default="false"/>

  <arg name="tcp_communication" default="false"/>

  <param name="enable_statistics" default="false"/>
  <!-- end switch args -->


  <!-- Start Camera -->
  <group if="$(arg camera)">

    <group if="$(arg /camera/raw)">
      <!-- not LF, IN -->
      <group if="$(arg /camera/raw/rect)">
        <!-- decoder_node -->
        <remap from="decoder_node/compressed_image" to="camera_node/image/compressed"/>
        <remap from="decoder_node/image/raw" to="camera_node/image/raw"/>
        <include file="$(find pi_camera)/launch/decoder_node.launch">
          <arg name="veh" value="$(arg veh)"/>
          <arg name="param_file_name" value="$(arg param_file_name)"/>
        </include>

<<<<<<< HEAD
        <!-- NOT USED -->
        <!-- Raw camera_info_reader node -->
        <remap from="raw_cam_info_reader_node/camera_info" to="camera_node/raw_camera_info"/>
        <remap from="raw_cam_info_reader_node/compressed_image" to="camera_node/image/raw"/>
        <include file="$(find pi_camera)/launch/cam_info_reader_node.launch">
          <arg name="veh" value="$(arg veh)"/>
          <arg name="param_file_name" value="$(arg param_file_name)"/>
          <arg name="node_name" value="raw_cam_info_reader_node" />
          <arg name="image_type" value="raw" />
=======
        <!-- car_cmd_switch_node -->
        <!-- no remappings for car_cmd_switch - full topic names specified in params yaml -->
        <remap from="car_cmd_switch_node/cmd_lane_following" to="lane_controller_node/lane_control"/>
        <group unless="$(arg vehicle_avoidance)">
                <remap from="vehicle_avoidance_control_node/car_cmd" to="lane_controller_node/car_cmd" />
        </group>

        <remap from="coordinator_node/intersection_go" to="logic_gate_node/explicit_intersection_go" /> -->
        <include file="$(find fsm)/launch/logic_gate_node.launch">
            <arg name="veh" value="$(arg veh)"/>
            <arg name="param_file_name" value="$(arg fsm_file_name)"/>
>>>>>>> 8501ce3b
        </include>

        <!-- Rectification -->
        <remap from="image_raw" to="camera_node/image/raw"/>
        <remap from="camera_info" to="camera_node/raw_camera_info"/>
        <remap from="image_rect_color" to="camera_node/image/rect" />
        <include file="$(find pi_camera)/launch/image_proc_node.launch">
          <arg name="veh" value="$(arg veh)"/>
        </include>
      </group>
    </group>
  </group>
  <!-- End Camera -->


  <!-- Start FSM -->
  <group if="$(arg fsm)">
    <!-- FSM -->
    <!-- no remapping for FSM - full topic names specified in params yaml -->
    <include file="$(find fsm)/launch/fsm_node.launch">
      <arg name="veh" value="$(arg veh)"/>
      <arg name="param_file_name" value="$(arg fsm_file_name)"/>
    </include>

    <!-- car_cmd_switch_node -->
    <!-- no remappings for car_cmd_switch - full topic names specified in params yaml -->
    <remap from="car_cmd_switch_node/cmd_lane_following" to="lane_controller_node/lane_control"/>
    <group unless="$(arg vehicle_avoidance)">
      <remap from="vehicle_avoidance_control_node/car_cmd" to="lane_controller_node/car_cmd" />
    </group>

    <remap from="coordinator_node/intersection_go" to="logic_gate_node/explicit_intersection_go" /> -->
    <include file="$(find fsm)/launch/logic_gate_node.launch">
      <arg name="veh" value="$(arg veh)"/>
      <arg name="param_file_name" value="$(arg param_file_name)"/>
    </include>
  </group>
  <!--End FSM -->


  <!-- Start Lane Following / LF, IN-->
  <group if="$(arg lane_following)">

    <!-- Line Detector -->
    <group if="$(arg /lane_following/line_detection)">
      <remap from="line_detector_node/transform" to="anti_instagram_node/transform"/>
      <remap from="line_detector_node/fsm_mode" to="fsm_node/mode" />
      <remap from="line_detector_node/corrected_image/compressed" to="anti_instagram_node/corrected_image/compressed"/>
      <include file="$(find line_detector)/launch/line_detector_node.launch">
        <arg name="veh" value="$(arg veh)"/>
        <!-- NOTE: "line_detector_param_file_name" as special case -->
        <arg name="param_file_name" value="$(arg line_detector_param_file_name)"/>
        <arg name="verbose" value="$(arg verbose)" />
      </include>
    </group>

    <!-- Ground projection -->
    <group if="$(arg /lane_following/ground_projection)">
      <remap from="~lineseglist_in" to="line_detector_node/segment_list"/>
      <remap from="~cali_image" to="$(arg camera_topic)/image/raw"/>
      <remap from="~camera_info" to="$(arg camera_topic)/camera_info"/>
      <include file="$(find ground_projection)/launch/ground_projection.launch">
        <arg name="veh" value="$(arg veh)"/>
        <arg name="param_file_name" value="$(arg param_file_name)"/>
      </include>
      <group if="$(arg visualization)">
        <remap from="duckiebot_visualizer/segment_list" to="ground_projection/lineseglist_out"/>
        <remap from="duckiebot_visualizer/segment_list_filtered" to="lane_filter_node/seglist_filtered"/>
        <include file="$(find duckiebot_visualizer)/launch/duckiebot_visualizer.launch">
          <arg name="veh" value="$(arg veh)" />
        </include>
      </group>
    </group>

    <!-- Lane Filter -->
    <group if="$(arg /lane_following/lane_filter)">
      <remap from="lane_filter_node/segment_list" to="ground_projection/lineseglist_out"/>
      <remap from="lane_filter_node/car_cmd" to="car_cmd_switch_node/cmd"/>
      <remap from="lane_filter_node/fsm_mode" to="fsm_node/mode" />
      <include file="$(find lane_filter)/launch/lane_filter_node.launch">
        <arg name="veh" value="$(arg veh)"/>
        <arg name="param_file_name" value="$(arg param_file_name)"/>
      </include>
    </group>

    <!-- Stop Line Filter -->
    <group if="$(arg /lane_following/stop_line_filter)">
      <remap from="stop_line_filter_node/lanewidth" to="lane_filter_node/lanewidth"/>
      <remap from="stop_line_filter_node/lane_pose" to="lane_filter_node/lane_pose"/>
      <remap from="stop_line_filter_node/segment_list" to="ground_projection/lineseglist_out"/>
      <include file="$(find stop_line_filter)/launch/stop_line_filter_node.launch">
        <arg name="veh" value="$(arg veh)"/>
        <arg name="param_file_name" value="$(arg param_file_name)"/>
      </include>
    </group>

    <!-- Lane controller -->
    <group if="$(arg /lane_following/lane_controller)">
      <remap from="lane_controller_node/lane_pose" to="lane_filter_node/lane_pose"/>
      <remap from="lane_controller_node/wheels_cmd_executed" to="wheels_driver_node/wheels_cmd_executed" />
      <remap from="lane_controller_node/fsm_mode" to="fsm_node/mode" />
      <remap from="lane_controller_node/obstacle_avoidance_pose" to="obst_avoid/obstacle_avoidance_pose" />
      <remap from="lane_controller_node/obstacle_detected" to="obstacle_avoidance_node/obstacle_avoidance_active_flag" />
      <remap from="lane_controller_node/stop_line_reading" to="stop_line_filter_node/stop_line_reading" />
      <remap from="wheels_driver_node/radius_limit" to="lane_controller_node/radius_limit" />
      <include file="$(find lane_control)/launch/lane_controller_node.launch">
        <arg name="veh" value="$(arg veh)"/>
        <arg name="param_file_name" value="$(arg param_file_name)"/>
      </include>
    </group>

    <!-- Visualization -->
    <group if="$(arg visualization)">
      <include file="$(find lane_filter)/launch/lane_pose_visualizer_node.launch">
        <arg name="veh" value="$(arg veh)"/>
      </include>
    </group>

  </group>
  <!-- End Lane Control -->

  <!-- Start Obstacle Avoidance -->
  <group if="$(arg obstacle_avoidance_and_detection)">
    <remap from="obstacle_avoidance_node/posearray" to="obstacle_detection_node/posearray"/>
    <include file="$(find obst_avoid)/launch/obst_avoid_lane_follow_light.launch">
      <arg name="veh" value="$(arg veh)"/>
      <arg name="show_bird_perspective" value="$(arg show_bird_perspective)"/>
      <arg name="show_image" value="$(arg show_obst_image)"/>
    </include>
  </group>


  <!-- Start Vehicle Avoidance -->
  <group if="$(arg vehicle_avoidance)">

    <!-- Vehicle Detection Node -->
    <remap from="vehicle_detection_node/image" to="camera_node/image/compressed" />
    <group if="$(arg /vehicle_avoidance/detection)">
      <include file="$(find vehicle_detection)/launch/vehicle_detection_node.launch">
        <arg name="veh" value="$(arg veh)"/>
      </include>
    </group>
    <!-- Object Detection Node / Not LF, not IN-->
    <remap from="camera_node/image/compressed" to="decoder_node/image/compressed" />
    <group if="$(arg /vehicle_avoidance/multivehicle_detection)">
      <include file="$(find object_detection)/launch/object_detection.launch">
        <arg name="veh" value="$(arg veh)"/>
      </include>
      <!-- Multivehicle Detection Node -->
      <include file="$(find multivehicle_tracker)/launch/multivehicle_tracker.launch">
        <arg name="veh" value="$(arg veh)"/>
      </include>
    </group>
    <!-- Vehicle Filter Node -->
    <remap from="vehicle_filter_node/camera_info" to="camera_node/camera_info" />
    <remap from="vehicle_filter_node/corners" to="vehicle_detection_node/corners" />
    <group if="$(arg /vehicle_avoidance/filter)">
      <include file="$(find vehicle_detection)/launch/vehicle_filter_node.launch">
        <arg name="veh" value="$(arg veh)"/>
      </include>
    </group>
    <!-- Vehicle Control Node -->
    <group if="$(arg /vehicle_avoidance/control)">
      <remap from="vehicle_avoidance_control_node/detection" to="vehicle_detection_node/detection"/>
      <remap from="vehicle_avoidance_control_node/vehicle_pose" to="vehicle_filter_node/pose"/>
      <remap from="vehicle_avoidance_control_node/car_cmd_in" to="lane_controller_node/car_cmd"/>
      <include file="$(find vehicle_detection)/launch/vehicle_avoidance_control_node.launch" >
        <arg name="veh" value="$(arg veh)"/>
      </include>
    </group>
  </group>
  <!-- End Vehicle Avoidance -->

  <!-- Start April Tags / Not LF, IN-->
  <group if="$(arg apriltags)">
    <!-- AprilTags Detections -->
    <remap from="image_rect" to="camera_node/image/rect" />
    <remap from="camera_node/image/camera_info" to="camera_node/raw_camera_info" />
    <remap from="apriltags_detector_node/image_raw" to="camera_node/image/rect"/>
    <remap from="apriltags_detector_node/camera_info" to="camera_node/raw_camera_info"/>
    <include file="$(find apriltag_ros)/launch/apriltag_detector_node.launch">
      <arg name="veh" value="$(arg veh)"/>
      <arg name="config" value="$(arg config)"/>
      <arg name="param_file_name" value="$(arg param_file_name)"/>
    </include>
    <!-- Postprocessing node -->
    <remap from="apriltags_postprocessing_node/apriltags_in" to="tag_detections" />
    <include file="$(find apriltag_duckietown)/launch/apriltags_postprocessing_node.launch">
      <arg name="veh" value="$(arg veh)"/>
      <arg name="config" value="$(arg config)"/>
      <arg name="param_file_name" value="$(arg param_file_name)"/>
    </include>
  </group>
  <!--End Apriltags -->

  <!-- Start LEDs Detection -->
  <group if="$(arg LED)">
    <!-- Detection -->
    <group if="$(arg /LED/detector)">
      <include file="$(find led_detection)/launch/led_detection.launch">
        <arg name="veh" value="$(arg veh)"/>
        <arg name="config" value="$(arg config)"/>
        <arg name="param_file_name" value="$(arg param_file_name)"/>
      </include>
    </group>

    <!--remap from="led_joy_mapper_node/change_color_pattern" to="led_emitter_node/change_color_pattern" /-->
    <group if="$(arg /LED/joystick)">
      <include file="$(find led_joy_mapper)/launch/led_joy_mapper_node.launch">
        <arg name="veh" value="$(arg veh)"/>
        <arg name="config" value="$(arg config)"/>
        <arg name="param_file_name" value="$(arg param_file_name)"/>
      </include>
    </group>

    <!--<remap from="led_pattern_switch_node/change_color_pattern" to="led_emitter_node/set_pattern" />-->
    <group if="$(arg /LED/pattern_switch)">
      <remap from="led_pattern_switch_node/set_pattern" to="led_emitter_node/set_pattern"/>
      <include file="$(find led_pattern_switch)/launch/led_pattern_switch_node.launch">
        <arg name="veh" value="$(arg veh)"/>
        <arg name="param_file_name" value="$(arg param_file_name)"/>
      </include>
    </group>

    <!-- TODO do we need some remappings here? -->
    <remap from="LED_interpreter_node/raw_led_detection" to="led_detector_node/raw_led_detection" />
    <group if="$(arg /LED/interpreter)">
      <include file="$(find led_interpreter)/launch/LED_interpreter.launch">
        <arg name="veh" value="$(arg veh)"/>
        <arg name="config" value="$(arg config)"/>
        <arg name="param_file_name" value="$(arg param_file_name)"/>
        <arg name="intersectionType" value="$(arg intersectionType)" />
      </include>
    </group>
  </group>

  <!-- End LEDs Detection -->

  <!-- Start Odometry Learning -->
  <group if="$(arg odometry_learning)">
    <group if="$(arg /odometry_learning/kinematics)">
      <!-- run forward_kinematics_node -->
      <remap from="forward_kinematics_node/wheels_cmd" to="wheels_driver_node/wheels_cmd_executed" />
      <remap from="forward_kinematics_node/theta_dot_weights" to="kinematics_learning_node/theta_dot_kinematics_weights" />
      <remap from="forward_kinematics_node/v_weights" to="kinematics_learning_node/v_kinematics_weights" />
      <include file="$(find kinematics)/launch/forward_kinematics_node.launch">
        <arg name="veh" value="$(arg veh)"/>
        <arg name="config" value="$(arg config)"/>
        <arg name="param_file_name" value="$(arg param_file_name)"/>
      </include>
    </group>

    <group if="$(arg /odometry_learning/learning)">
      <!-- run the kinematics_learner_node -->
      <remap from="kinematics_learning_node/v_sample" to="$(arg learning_sensor_node)/v_sample" />
      <remap from="kinematics_learning_node/theta_dot_sample" to="$(arg learning_sensor_node)/theta_dot_sample" />
      <include file="$(find kinematics)/launch/kinematics_learning_node.launch">
        <arg name="veh" value="$(arg veh)"/>
        <arg name="config" value="$(arg config)"/>
        <arg name="param_file_name" value="$(arg param_file_name)"/>
      </include>
    </group>
  </group>
  <!-- END Odometry Learning -->


  <!-- Start Coordination -->
  <group if="$(arg coordination)">
    <group if="$(arg /coordination/explicit_coordination)">
      <!-- Vehicle Coordinator-->
      <remap from="coordinator_node/mode" to="fsm_node/mode" />
      <remap from="coordinator_node/signals_detection" to="led_detector_node/led_detection" />
      <remap from="coordinator_node/apriltags_out" to="apriltags_postprocessing_node/apriltags_out" />
      <!--remap from="simple_coordinator_node/change_color_pattern" to="led_emitter_node/change_color_pattern" /-->
      <remap from="coordinator_node/path_computed" to="intersection_navigation_node/path_computed" />
      <remap from="coordinator_node/maintenance_state" to="maintenance_control_node/maintenance_state"/>
      <include file="$(find explicit_coordinator)/launch/coordination_ETHZ17.launch">
        <arg name="veh" value="$(arg veh)"/>
        <arg name="config" value="$(arg config)"/>
        <arg name="param_file_name" value="$(arg param_file_name)"/>
        <arg name="intersectionType" value="$(arg intersectionType)" />
        <arg name="use_priority_protocol" value="$(arg /coordination/priority_protocol)" />

      </include>
    </group>

    <!-- Start Implicit Coordination -->
    <group if="$(arg /coordination/implicit_coordination)">
      <!-- Vehicle Coordinator-->
      <include file="$(find implicit_coordination)/launch/implicit.launch">
        <arg name="veh" value="$(arg veh)"/>
      </include>

      <remap from="implicit_coordination_node/fsm" to="fsm_node/mode" />
      <remap from="implicit_coordination_node/vehicle_detection_node" to="multivehicle_tracker_node/tracking" />
      <remap from="implicit_coord/flag_go_wait" to="implicit_coordination_node/flag_intersection_wait_go_implicit" /> -->
      <!--remap from="simple_coordinator_node/change_color_pattern" to="led_emitter_node/change_color_pattern" /-->
    </group>

    <group unless="$(arg /coordination/explicit_coordination)">
      <group unless="$(arg /coordination/implicit_coordination)">
        <!-- Vehicle Coordinator-->
        <remap from="fake_coordinator_node/mode" to="fsm_node/mode" />
        <include file="$(find veh_coordinator)/launch/fake_coordinator_node.launch">
          <arg name="veh" value="$(arg veh)"/>
          <arg name="config" value="$(arg config)"/>
          <arg name="param_file_name" value="$(arg param_file_name)"/>
        </include>
        <!-- Extra Remapping to make the fake coordination car cmds look real -->
        <remap from="fake_coordinator_node/car_cmd" to="simple_coordinator_node/car_cmd"/>
      </group>
    </group>

  </group>
  <!-- End Coordination -->

  <!-- Start Unicorn intersection -->
  <group if="$(arg unicorn_intersection)">
    <remap from="unicorn_intersection_node/fsm_state" to="fsm_node/mode"/>
    <remap from="unicorn_intersection_node/turn_type" to="intersection_navigation_node/turn_type"/>
    <remap from="unicorn_intersection_node/intersection_go" to="logic_gate_node/intersection_go"/>
    <remap from="unicorn_intersection_node/intersection_done" to="intersection_navigation_node/intersection_done"/>
    <remap from="unicorn_intersection_node/lane_filter_params" to="lane_filter_node/change_params"/>
    <remap from="unicorn_intersection_node/lane_controller/omega_ff" to="lane_controller_node/omega_ff"/>
    <remap from="unicorn_intersection_node/lane_controller/omega_min" to="lane_controller_node/omega_min"/>
    <remap from="unicorn_intersection_node/lane_controller/omega_max" to="lane_controller_node/omega_max"/>
    <remap from="unicorn_intersection_node/lane_pose_in" to="lane_filter_node/lane_pose"/>
    <remap from="unicorn_intersection_node/lane_pose_out" to="lane_controller_node/intersection_navigation_pose"/>
    <remap from="unicorn_intersection_node/intersection_done_detailed" to="intersection_navigation_node/intersection_done_detailed"/>

    <remap if="$(arg maintenance_control)" from="unicorn_intersection_node/turn_id_and_type" to="maintenance_control_node/turn_id_and_type_out"/>
    <remap unless="$(arg maintenance_control)" from="unicorn_intersection_node/turn_id_and_type" to="random_april_tag_turns_node/turn_id_and_type"/>

    <include file="$(find unicorn_intersection)/launch/unicorn_intersection_node.launch">
      <arg name="veh" value="$(arg veh)"/>
      <arg name="param_file_name" value="$(arg param_file_name)"/>
    </include>
  </group>
  <!-- End Unicorn intersection -->


  <!-- Start Random Apriltag -->
  <group if="$(arg apriltags_random)">
    <!-- random april tags -->
    <remap from="random_april_tag_turns_node/mode" to="fsm_node/mode"/>
    <remap from="random_april_tag_turns_node/tag"  to="apriltags_postprocessing_node/apriltags_out"/>

    <remap from="random_april_tag_turns_node/turn_type" to="intersection_navigation_node/turn_type"/>

    <include file="$(find navigation)/launch/random_april_tag_turns_node.launch">
      <arg name="veh" value="$(arg veh)"/>
      <arg name="param_file_name" value="$(arg param_file_name)"/>
    </include>
  </group>
  <!-- End Random Apriltag -->


  <!-- Start Navigation / Not LF, not IN-->
  <group if="$(arg navigation)">
    <group if="$(arg /navigation/intersection_control)">
      <!-- open loop intersection_controller -->
      <remap from="open_loop_intersection_control_node/fsm_state" to="fsm_node/mode"/>
      <remap from="open_loop_intersection_control_node/lane_pose" to="lane_filter_node/lane_pose"/>
      <remap from="open_loop_intersection_control_node/stop_line_reading" to="stop_line_filter_node/stop_line_reading"/>
      <remap from="open_loop_intersection_control_node/in_lane" to="lane_filter_node/in_lane"/>
      <remap from="intersection_navigation_node/lane_pose_intersection_navigation" to="lane_controller_node/lane_pose_intersection_navigation"/>

      <include file="$(find intersection_control)/launch/open_loop_intersection_controller_node.launch">
        <arg name="veh" value="$(arg veh)"/>
        <arg name="config" value="$(arg config)"/>
        <arg name="param_file_name" value="$(arg param_file_name)"/>
      </include>
    </group>


    <group if="$(arg /navigation/intersection_navigation)">
      <!-- closed loop intersection_navigation -->
      <remap from="intersection_navigation_node/mode" to="fsm_node/mode"/>
      <remap from="intersection_navigation_node/in_lane" to="lane_filter_node/in_lane"/>

      <include file="$(find intersection_navigation)/launch/intersection_navigation_node.launch">
        <arg name="veh" value="$(arg veh)"/>
        <arg name="config" value="$(arg config)"/>
        <arg name="param_file_name" value="$(arg param_file_name)"/>
      </include>
    </group>

    <group if="$(arg /navigation/random_sr_turns)">
      <!-- random april tags -->
      <remap from="sr_turns_node/mode" to="fsm_node/mode"/>
      <!-- remapping outputs since there are two different possible turn types -->
      <remap from="sr_turns_node/turn_type" to="intersection_navigation_node/turn_type"/>
      <include file="$(find navigation)/launch/sr_turns_node.launch">
        <arg name="veh" value="$(arg veh)"/>
        <arg name="config" value="$(arg config)"/>
        <arg name="param_file_name" value="$(arg param_file_name)"/>
      </include>
    </group>

    <group if="$(arg /navigation/graph_planner)">
      <remap from="actions_dispatcher_node/fsm_mode" to="fsm_node/mode" />
      <!-- remapping outputs since there are two different possible turn types -->
      <remap from="actions_dispatcher_node/turn_type" to="intersection_navigation_node/turn_type" />

      <include file="$(find navigation)/launch/graph_search_server_node.launch">
        <arg name="map_name" value="$(arg map_name)"/>
        <arg name="veh" value="$(arg veh)"/>
        <arg name="config" value="$(arg config)"/>
        <arg name="param_file_name" value="$(arg param_file_name)"/>
      </include>

      <include file="$(find navigation)/launch/actions_dispatcher_node.launch">
        <arg name="veh" value="$(arg veh)"/>
        <arg name="config" value="$(arg config)"/>
        <arg name="param_file_name" value="$(arg fsm_file_name)"/>
      </include>
    </group>

  </group>
  <!-- End Navigation -->


  <!-- Start anti-instagram / LF, IN -->
  <group if="$(arg anti_instagram)">
    <!-- NOT LOADING PARAMS FROM A YAML FILE -->
    <include file="$(find anti_instagram)/launch/anti_instagram_node.launch">
      <arg name="veh" value="$(arg veh)"/>
      <arg name="ai_interval" value="$(arg ai_interval)"/>
    </include>
  </group>
  <!-- End anti-instagram -->


  <!-- Start Parallel Autonomy -->
  <group if="$(arg parallel_autonomy)">
    <remap from="lane_supervisor_node/lane_pose" to="lane_filter_node/lane_pose"/>
    <remap from="lane_supervisor_node/car_cmd_joy" to="joy_mapper_node/car_cmd"/>
    <remap from="lane_supervisor_node/car_cmd_lane" to="lane_controller_node/car_cmd"/>
    <remap from="lane_supervisor_node/stop_line_reading" to="stop_line_filter_node/stop_line_reading"/>
    <remap from="intersection_supervisor_node/mode" to="fsm_node/mode"/>
    <remap from="intersection_supervisor_node/joy" to="joy"/>
    <remap from="intersection_supervisor_node/turn_type" to="intersection_navigation_node/turn_type" />
    <remap from="intersection_supervisor_node/tag"  to="apriltags_postprocessing_node/apriltags_out"/>
    <remap from="intersection_supervisor_node/intersection_done" to="intersection_navigation/intersection_done"/>
    <include file="$(find parallel_autonomy)/launch/lane_supervisor_node.launch">
      <arg name="veh" value="$(arg veh)"/>
      <arg name="config" value="$(arg config)"/>
      <arg name="param_file_name" value="$(arg param_file_name)"/>
    </include>
    <include file="$(find parallel_autonomy)/launch/intersection_supervisor_node.launch">
      <arg name="veh" value="$(arg veh)"/>
      <arg name="config" value="$(arg config)"/>
      <arg name="param_file_name" value="$(arg param_file_name)"/>
    </include>
  </group>
  <!-- End Parallel Autonomy -->


  <!-- Start Maintenance control -->
  <group if="$(arg maintenance_control)">
    <remap from="maintenance_control_node/ready_at_exit" to="charging_control_node/ready_at_exit"/>
    <remap from="maintenance_control_node/april_tags" to="apriltags_postprocessing_node/apriltags_out"/>
    <remap from="maintenance_control_node/turn_id_and_type" to="random_april_tag_turns_node/turn_id_and_type"/>
    <remap from="maintenance_control_node/turn_type" to="intersection_navigation_node/turn_type"/>
    <remap from="maintenance_control_node/intersection_done" to="intersection_navigation_node/intersection_done"/>
    <remap from="maintenance_control_node/intersection_done_detailed" to="intersection_navigation_node/intersection_done_detailed"/>

    <include file="$(find maintenance_control)/launch/maintenance_control_node.launch">
      <arg name="veh" value="$(arg veh)"/>
      <arg name="config" value="$(arg config)"/>
      <arg name="param_file_name" value="$(arg maintenance_param_file_name)"/>
    </include>
  </group>
  <!-- End Maintenance control -->

  <!-- Start Maintenance Trajectory Planning / Not LF, not IN -->
  <group if="$(arg fleet_planning)">
    <!-- remapping outputs since there are two different possible turn types -->
    <remap from="actions_dispatcher_node/random_turn_id_and_type" to="random_april_tag_turns_node/turn_id_and_type"/>
    <remap from="actions_dispatcher_node/maintenance_state" to="maintenance_control_node/maintenance_state"/>

    <include file="$(find fleet_planning)/launch/graph_search_server_node.launch">
      <arg name="map_name" value="$(arg map_name)"/>
      <arg name="veh" value="$(arg veh)"/>
    </include>

    <include file="$(find fleet_planning)/launch/actions_dispatcher_node.launch">
      <arg name="veh" value="$(arg veh)"/>
      <arg name="config" value="$(arg config)"/>
      <arg name="target_node" value="$(arg target_node)"/>
    </include>
  </group>
  <!-- End Fleet Planning -->


  <!-- Start Charging Control / Not LF, not IN -->
  <group if="$(arg charging_control)">
    <remap from="charging_control_node/go_mt_charging" to="maintenance_control_node/go_mt_charging"/>
    <remap from="charging_control_node/go_mt_full" to="maintenance_control_node/go_mt_full"/>
    <remap from="charging_control_node/fsm_state" to="fsm_node/mode"/>
    <remap from="charging_control_node/maintenance_state" to="maintenance_control_node/maintenance_state"/>
    <remap from="charging_control_node/april_tags" to="apriltags_postprocessing_node/apriltags_out"/>
    <remap from="charging_control_node/turn_id_and_type" to="actions_dispatcher_node/turn_id_and_type" />
    <remap from="charging_control_node/turn_type" to="intersection_navigation_node/turn_type"/>
    <remap from="charging_control_node/maintenance_state" to="maintenance_control_node/maintenance_state"/>
    <remap from="charging_control_node/go_charging" to="maintenance_control_node/go_charging"/>
    <remap from="charging_control_node/at_stop_line" to="stop_line_filter_node/at_stop_line"/>
    <remap from="charging_control_node/intersection_done" to="intersection_navigation_node/intersection_done"/>
    <remap from="charging_control_node/intersection_done_detailed" to="intersection_navigation_node/intersection_done_detailed"/>

    <include file="$(find charging_control)/launch/charging_control_node.launch">
      <arg name="veh" value="$(arg veh)"/>
      <arg name="config" value="$(arg config)"/>
      <arg name="param_file_name" value="$(arg param_file_name)"/>
    </include>
  </group>
  <!-- End Charging Control -->


  <!-- Start TCP Communication / Not LF, not IN -->
  <group if="$(arg tcp_communication)">
    <include file="$(find tcp_communication)/launch/tcp_communication_client.launch">
      <arg name="veh" value="$(arg veh)"/>
      <arg name="config" value="$(arg config)"/>
      <arg name="param_file_name" value="$(arg param_file_name)"/>
    </include>
  </group>
  <!-- End TCP Communication -->


  <!-- Start Auto Calibration / Not LF, not IN -->
  <group if="$(arg auto_calibration)">
    <remap from="auto_calibration_node/mode" to="fsm_node/mode"/>
    <remap from="auto_calibration_node/car_cmd_in" to="lane_controller_node/car_cmd"/>
    <remap from="auto_calibration_node/tag" to="apriltags_postprocessing_node/apriltags_out"/>
    <remap from="auto_calibration_node/at_stop_line" to="stop_line_filter_node/at_stop_line"/>
    <remap from="auto_calibration_node/calibration_calculation_stop" to="auto_calibration_calculation_node/calibration_calculation_stop"/>
    <remap from="auto_calibration_calculation_node/mode" to="fsm_node/mode"/>
    <remap from="auto_calibration_calculation_node/car_cmd_in" to="lane_controller_node/car_cmd"/>
    <remap from="auto_calibration_calculation_node/wheels_cmd" to="wheels_driver_node/wheels_cmd"/>
    <remap from="auto_calibration_calculation_node/tag" to="tag_detections"/>

    <include file="$(find auto_calibration)/launch/auto_calibration_node.launch">
      <arg name="veh" value="$(arg veh)"/>
      <arg name="config" value="$(arg config)"/>
      <arg name="param_file_name" value="$(arg param_file_name)"/>
    </include>
    <include file="$(find auto_calibration)/launch/auto_calibration_calculation_node.launch">
      <arg name="veh" value="$(arg veh)"/>
      <arg name="config" value="$(arg config)"/>
      <arg name="param_file_name" value="$(arg param_file_name)"/>
    </include>
  </group>
  <!-- End Auto Calibration -->


  <!-- Start localization -->
  <group if="$(arg localization)">
    <!-- duckietown_description -->
    <include file="$(find duckietown_description)/launch/duckietown_description_node.launch">
      <arg name="veh" value="$(arg veh)"/>
      <arg name="gui" value="$(arg /localization/gui)"/>
      <arg name="map_name" value="$(arg /localization/map_name)"/>
    </include>

    <!-- localization -->
    <remap from="localization_node/apriltags" to="apriltags_postprocessing_node/apriltags_out"/>
    <include file="$(find localization)/launch/localization_node.launch">
      <arg name="veh" value="$(arg veh)"/>
      <arg name="config" value="$(arg config)"/>
      <arg name="param_file_name" value="$(arg param_file_name)"/>
    </include>
  </group>
  <!-- End localization -->

</launch><|MERGE_RESOLUTION|>--- conflicted
+++ resolved
@@ -119,7 +119,6 @@
           <arg name="param_file_name" value="$(arg param_file_name)"/>
         </include>
 
-<<<<<<< HEAD
         <!-- NOT USED -->
         <!-- Raw camera_info_reader node -->
         <remap from="raw_cam_info_reader_node/camera_info" to="camera_node/raw_camera_info"/>
@@ -129,7 +128,8 @@
           <arg name="param_file_name" value="$(arg param_file_name)"/>
           <arg name="node_name" value="raw_cam_info_reader_node" />
           <arg name="image_type" value="raw" />
-=======
+
+          
         <!-- car_cmd_switch_node -->
         <!-- no remappings for car_cmd_switch - full topic names specified in params yaml -->
         <remap from="car_cmd_switch_node/cmd_lane_following" to="lane_controller_node/lane_control"/>
@@ -141,7 +141,6 @@
         <include file="$(find fsm)/launch/logic_gate_node.launch">
             <arg name="veh" value="$(arg veh)"/>
             <arg name="param_file_name" value="$(arg fsm_file_name)"/>
->>>>>>> 8501ce3b
         </include>
 
         <!-- Rectification -->
