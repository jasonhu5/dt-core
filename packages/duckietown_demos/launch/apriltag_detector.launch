--- conflicted
+++ resolved
@@ -1,22 +1,17 @@
 <launch>
 	<arg name="veh" default="$(env VEHICLE_NAME)"/>
 	<arg name="verbose" default="false"/>
-<<<<<<< HEAD
-	<!-- start basic args -->
-	<include file="$(find duckietown_demos)/launch/master.launch">
-=======
 	<arg name="demo_name" value="apriltag_detector"/>
 
 	<!-- start basic args -->
 	<include file="$(find duckietown_demos)/launch/master.launch">
-        <arg name="demo_name" value="$(arg demo_name)"/>
->>>>>>> 1b3b6200
+    <arg name="demo_name" value="$(arg demo_name)"/>
 
 		<!-- Basic parameters -->
 		<arg name="veh" value="$(arg veh)"/>
 		<arg name="param_file_name" default="default" />
 		<arg name="visualization" value="true" />
-        <arg name="verbose" value="$(arg verbose)" />
+    <arg name="verbose" value="$(arg verbose)" />
 
 		<!-- Basic functionalities -->
 		<arg name="line_detector_param_file_name" default="default" />
@@ -34,12 +29,12 @@
 		<!-- Multi-bot behaviours -->
 		<arg name="coordination" value="false"/>
 
-        <!-- Others -->
-        <arg name="lane_following" default="false"/>
-        <arg name="fsm" default="false"/>
-        <arg name="vehicle_avoidance" default="false"/>
-        <arg name="auto_ion" default="false"/>
-        <arg name="tcp_communication" default="false"/>
+    <!-- Others -->
+    <arg name="lane_following" default="false"/>
+    <arg name="fsm" default="false"/>
+    <arg name="vehicle_avoidance" default="false"/>
+    <arg name="auto_ion" default="false"/>
+    <arg name="tcp_communication" default="false"/>
 
 	</include>
 </launch>