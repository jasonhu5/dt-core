--- conflicted
+++ resolved
@@ -18,19 +18,19 @@
 
         self.t_last_update = rospy.get_time()
         self.velocity = Twist2DStamped()
-<<<<<<< HEAD
+
         self.d_median = []
         self.phi_median = []
 
-=======
+
 
         # Define Constants
         self.curvature_res = self.filter.curvature_res
 
         # Set parameters to server
         rospy.set_param('~curvature_res', self.curvature_res) #Write to parameter server for transparancy
-        
->>>>>>> 0632c578
+
+
         # Subscribers
         self.sub = rospy.Subscriber("~segment_list", SegmentList, self.processSegments, queue_size=1)
         self.sub_switch = rospy.Subscriber("~switch", BoolStamped, self.cbSwitch, queue_size=1)
@@ -39,17 +39,15 @@
         # Publishers
         self.pub_lane_pose = rospy.Publisher("~lane_pose", LanePose, queue_size=1)
         self.pub_belief_img = rospy.Publisher("~belief_img", Image, queue_size=1)
-<<<<<<< HEAD
+
 
         self.pub_ml_img = rospy.Publisher("~ml_img", Image, queue_size=1)
-        self.pub_entropy = rospy.Publisher("~entropy", Float32, queue_size=1)
-        self.pub_in_lane = rospy.Publisher("~in_lane", BoolStamped, queue_size=1)
 
-=======
+
         self.pub_entropy    = rospy.Publisher("~entropy",Float32, queue_size=1)
         self.pub_in_lane    = rospy.Publisher("~in_lane",BoolStamped, queue_size=1)
-      
->>>>>>> 0632c578
+
+
         # timer for updating the params
         self.timer = rospy.Timer(rospy.Duration.from_sec(1.0), self.updateParams)
         self.latencyArray = []
@@ -65,14 +63,12 @@
     def cbSwitch(self, switch_msg):
         self.active = switch_msg.data
 
-<<<<<<< HEAD
-    def processSegments(self, segment_list_msg):
-=======
+
     def processSegments(self,segment_list_msg):
         # Get actual timestamp for latency measurement
         timestamp_now = rospy.Time.now()
 
->>>>>>> 0632c578
+
         if not self.active:
             return
 
@@ -91,49 +87,19 @@
         self.t_last_update = current_time
 
         # Step 2: update
-<<<<<<< HEAD
 
-        self.filter.update(segment_list_msg.segments)
-
-        # Step 3: build messages and publish things
-        [d_max, phi_max] = self.filter.getEstimateList()
-        #print "d_max = ", d_max
-        #print "phi_max = ", phi_max
-#        sum_phi_l = np.sum(phi_max[1:self.filter.num_belief])
-#        sum_d_l = np.sum(d_max[1:self.filter.num_belief])
-#        av_phi_l = np.average(phi_max[1:self.filter.num_belief])
-#        av_d_l = np.average(d_max[1:self.filter.num_belief])
-=======
         self.filter.update(segment_list_msg.segments)
 
         # Step 3: build messages and publish things
         [d_max, phi_max] = self.filter.getEstimate()
         print "d_max = ", d_max
         print "phi_max = ", phi_max
->>>>>>> 0632c578
+
 
         max_val = self.filter.getMax()
         in_lane = max_val > self.filter.min_max
 
-<<<<<<< HEAD
-        #if (sum_phi_l<-1.6 and av_d_l>0.05):
-        #    print "I see a left curve"
-        #elif (sum_phi_l>1.6 and av_d_l <-0.05):
-        #    print "I see a right curve"
-        #else:
-        #    print "I am on a straight line"
 
-        delta_dmax = np.median(d_max[1:])  # - d_max[0]
-        delta_phimax = np.median(phi_max[1:])  #- phi_max[0]
-
-        if len(self.d_median) >= 5:
-            self.d_median.pop(0)
-            self.phi_median.pop(0)
-        self.d_median.append(delta_dmax)
-        self.phi_median.append(delta_phimax)
-
-=======
->>>>>>> 0632c578
         # build lane pose message to send
         lanePose = LanePose()
         lanePose.header.stamp = segment_list_msg.header.stamp
@@ -143,27 +109,10 @@
         # XXX: is it always NORMAL?
         lanePose.status = lanePose.NORMAL
 
-<<<<<<< HEAD
-        #print "Delta dmax", delta_dmax
-        #print "Delta phimax", delta_phimax
 
-        CURVATURE_LEFT = 0.025
-        CURVATURE_RIGHT = -0.054
-        CURVATURE_STRAIGHT = 0
-
-        if np.median(self.phi_median) < -0.3 and np.median(self.d_median) > 0.05:
-            print "left curve"
-            lanePose.curvature = CURVATURE_LEFT
-        elif np.median(self.phi_median) > 0.2 and np.median(self.d_median) < -0.02:
-            print "right curve"
-            lanePose.curvature = CURVATURE_RIGHT
-        else:
-            print "straight line"
-            lanePose.curvature = CURVATURE_STRAIGHT
-=======
         if self.curvature_res > 0:
             lanePose.curvature = self.filter.getCurvature(d_max[1:], phi_max[1:])
->>>>>>> 0632c578
+
 
         # publish the belief image
         belief_img = self.getDistributionImage(self.filter.belief, segment_list_msg.header.stamp)
@@ -188,17 +137,8 @@
         in_lane_msg.data = in_lane
         self.pub_in_lane.publish(in_lane_msg)
 
-<<<<<<< HEAD
-    def getDistributionImage(self, mat, stamp):
-        bridge = CvBridge()
-        img = bridge.cv2_to_imgmsg((255 * mat).astype('uint8'), "mono8")
-        img.header.stamp = stamp
-        return img
 
-    def updateVelocity(self, twist_msg):
-=======
     def updateVelocity(self,twist_msg):
->>>>>>> 0632c578
         self.velocity = twist_msg
 
     def onShutdown(self):
