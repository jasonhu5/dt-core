--- conflicted
+++ resolved
@@ -50,7 +50,6 @@
         self.ai = AntiInstagram()
         self.corrected_image = Image()
         self.bridge = CvBridge()
-<<<<<<< HEAD
 	# create instance of kMeans
 	self.fancyGeom = rospy.get_param("~fancyGeom", "")
         self.n_centers = rospy.get_param("~n_centers", "")
@@ -64,10 +63,8 @@
 	self.shift = np.array([0, 0, 0])
 	self.ai_health = 0.1
 
-=======
-        self.ai_frequency=0.1
+        self.ai_frequency=0.05
         self.ai_frequency_inverse=1/self.ai_frequency
->>>>>>> ddd459d7
         self.image_msg = None
         self.click_on = False
         #runs cb Transform every n seconds
@@ -176,16 +173,10 @@
             rospy.loginfo("Health is not good")
 
         else:
-<<<<<<< HEAD
+            self.pub_anti_instagram = rospy.Publisher("anti_instagram_node/click",BoolStamped, queue_size=1)
             self.health.J1 = self.ai_health
-            self.transform.s[0], self.transform.s[1], self.transform.s[2] = self.shift
-            self.transform.s[3], self.transform.s[4], self.transform.s[5] = self.scale
-=======
-            self.pub_anti_instagram = rospy.Publisher("anti_instagram_node/click",BoolStamped, queue_size=1)
-            self.health.J1 = self.ai.health
             self.transform.s[0], self.transform.s[1], self.transform.s[2] = self.ai.shift
             self.transform.s[3], self.transform.s[4], self.transform.s[5] = self.ai.scale
->>>>>>> ddd459d7
 
             self.pub_health.publish(self.health)
             self.pub_transform.publish(self.transform)
