import cv2
import numpy as np

import rospy
from sensor_msgs.msg import CameraInfo
from geometry_msgs.msg import Point

from duckietown_msgs.msg import (Pixel, Vector2D)
from image_geometry import PinholeCameraModel
from duckietown_utils.path_utils import get_ros_package_path
from duckietown_utils.yaml_wrap import (yaml_load_file, yaml_write_to_file)
import os.path
from duckietown_utils import (logger, get_duckiefleet_root)

class GroundProjection():

    def __init__(self, robot_name="shamrock"):

        # defaults overwritten by param
        self.robot_name = robot_name
        self.rectified_input = False

        # Load homography
        self.H = self.load_homography()
        self.Hinv = np.linalg.inv(self.H)

        self.pcm_ = PinholeCameraModel()

        # Load checkerboard information
        self.board_ = self.load_board_info()

    # wait until we have recieved the camera info message through ROS and then initialize
    def initialize_pinhole_camera_model(self,camera_info):
        self.ci_=camera_info
        self.pcm_.fromCameraInfo(camera_info)
        print("pinhole camera model initialized")

    def vector2pixel(self, vec):
        pixel = Pixel()
        cw = self.ci_.width
        ch = self.ci_.height
        pixel.u = cw * vec.x
        pixel.v = ch * vec.y
        if (pixel.u < 0): pixel.u = 0
        if (pixel.u > cw -1): pixel.u = cw - 1
        if (pixel.v < 0): pixel.v = 0
        if (pixel.v > ch - 1): pixel.v = 0
        return pixel

    def pixel2vector(self, pixel):
        vec = Vector2D()
        vec.x = pixel.u / self.ci_.width
        vec.y = pixel.v / self.ci_.height
        return vec

    def vector2ground(self, vec):
        pixel = self.vector2pixel(vec)
        return self.pixel2ground(pixel)

    def ground2vector(self, point):
        pixel = self.ground2pixel(point)
        return self.pixel2vector(pixel)

    def pixel2ground(self,pixel):
        uv_raw = np.array([pixel.u, pixel.v])
        if not self.rectified_input:
            uv_raw = self.pcm_.rectifyPoint(uv_raw)
        #uv_raw = [uv_raw, 1]
        uv_raw = np.append(uv_raw, np.array([1]))
        ground_point = np.dot(self.H, uv_raw)
        point = Point()
        x = ground_point[0]
        y = ground_point[1]
        z = ground_point[2]
        point.x = x/z
        point.y = y/z
        point.z = 0.0
        return point

    def ground2pixel(self, point):
<<<<<<< HEAD
        ground_point = np.array([point.x, point.y, 1.0])
        image_point = np.dot(self.Hinv, ground_point)
        image_point = image_point / image_point[2]
=======
        # TODO check whether z=0 or z=1.
        # I think z==1 (jmichaux)
        ground_point = np.array([point.x, point.y, 1.0])
        image_point = self.Hinv * ground_point
        image_point = np.abs(image_point / image_point[2])
>>>>>>> 59cd9a95

        pixel = Pixel()
        if not self.rectified_input:
            distorted_pixel = self.pcm_.project3dToPixel(image_point)
            pixel.u = distorted_pixel[0]
            pixel.v = distorted_pixel[1]
        else:
            pixel.u = image_point[0]
            pixel.v = image_point[1]

    def rectify(self, cv_image_raw):
        '''Undistort image'''
        cv_image_rectified = np.zeros(np.shape(cv_image_raw))
        mapx = np.ndarray(shape=(self.pcm_.height, self.pcm_.width, 1), dtype='float32')
        mapy = np.ndarray(shape=(self.pcm_.height, self.pcm_.width, 1), dtype='float32')
        mapx, mapy = cv2.initUndistortRectifyMap(self.pcm_.K, self.pcm_.D, self.pcm_.R, self.pcm_.P, (self.pcm_.width, self.pcm_.height), cv2.CV_32FC1, mapx, mapy)
        return cv2.remap(cv_image_raw, mapx, mapy, cv2.INTER_CUBIC, cv_image_rectified)

    def estimate_homography(self,cv_image):
        '''Estimate ground projection using instrinsic camera calibration parameters'''
        cv_image = cv2.cvtColor(cv_image, cv2.COLOR_BGR2GRAY)
        cv_image_rectified = self.rectify(cv_image)
        logger.info("image rectified")

        ret, corners = cv2.findChessboardCorners(cv_image_rectified, (self.board_['width'], self.board_['height']))
        if ret == False:
            logger.error("No corners found in image")
            exit(1)
        if len(corners) != self.board_['width'] * self.board_['height']:
            logger.error("Not all corners found in image")
            exit(2)
        criteria = (cv2.TERM_CRITERIA_EPS + cv2.TERM_CRITERIA_MAX_ITER, 30, 0.01)
        corners2 = cv2.cornerSubPix(cv_image_rectified, corners, (11,11), (-1,-1), criteria)

        #TODO flip checks
        src_pts = []
        for r in range(self.board_['height']):
        	for c in range(self.board_['width']):
        		src_pts.append(np.array([r * self.board_['square_size'] , c * self.board_['square_size']] , dtype='float32') + self.board_['offset'])
        # OpenCV labels corners left-to-right, top-to-bottom
        # so we reverse the groud points
        src_pts.reverse()

        # Compute homography from image to ground
        self.H, mask = cv2.findHomography(corners2.reshape(len(corners2), 2), np.array(src_pts), cv2.RANSAC)
        extrinsics_filename = get_duckiefleet_root() + "/calibrations/camera_extrinsic/" + self.robot_name + ".yaml"
        self.write_homography(extrinsics_filename)
        logger.info("Wrote ground projection to {}".format(extrinsics_filename))

    def load_homography(self):
        '''Load homography (extrinsic parameters)'''
        filename = (get_duckiefleet_root() + "/calibrations/camera_extrinsic/" + self.robot_name + ".yaml")
        if not os.path.isfile(filename):
            logger.warn("no extrinsic calibration parameters for {}, trying default".format(self.robot_name))
            filename = (get_duckiefleet_root() + "/calibrations/camera_extrinsic/default.yaml")
            if not os.path.isfile(filename):
                logger.error("can't find default either, something's wrong")
            else:
                data = yaml_load_file(filename)
        else:
            rospy.loginfo("Using extrinsic calibration of " + self.robot_name)
            data = yaml_load_file(filename)
        logger.info("Loaded homography for {}".format(os.path.basename(filename)))
        return np.array(data['homography']).reshape((3,3))

    def write_homography(self, filename):
        ob = {'homography': sum(self.H.reshape(9,1).tolist(),[])}
        print ob
        yaml_write_to_file(ob,filename)



    def load_board_info(self, filename=''):
        '''Load calibration checkerboard info'''
        if not os.path.isfile(filename):
            filename = get_ros_package_path('duckietown') + '/config/baseline/ground_projection/ground_projection/default.yaml'
        target_data = yaml_load_file(filename)
        target_info = {
            'width': target_data['board_w'],
            'height': target_data['board_h'],
            'square_size': target_data['square_size'],
            'x_offset': target_data['x_offset'],
            'y_offset': target_data['y_offset'],
            'offset': np.array([target_data['x_offset'], -target_data['y_offset']]),
            'size': (target_data['board_w'], target_data['board_h']),
          }
        logger.info("Loaded checkerboard parameters")
        return target_info

#######################################################

#                   OLD STUFF                         #

#######################################################

    def load_camera_info(self):
        '''Load camera intrinsics'''
        filename = (os.environ['DUCKIEFLEET_ROOT'] + "/calibrations/camera_intrinsic/" + self.robot_name + ".yaml")
        if not os.path.isfile(filename):
            logger.warn("no intrinsic calibration parameters for {}, trying default".format(self.robot_name))
            filename = (os.environ['DUCKIEFLEET_ROOT'] + "/calibrations/camera_intrinsic/default.yaml")
            if not os.path.isfile(filename):
                logger.error("can't find default either, something's wrong")
        calib_data = yaml_load_file(filename)
        #     logger.info(yaml_dump(calib_data))
        cam_info = CameraInfo()
        cam_info.width = calib_data['image_width']
        cam_info.height = calib_data['image_height']
        cam_info.K = np.array(calib_data['camera_matrix']['data']).reshape((3,3))
        cam_info.D = np.array(calib_data['distortion_coefficients']['data']).reshape((1,5))
        cam_info.R = np.array(calib_data['rectification_matrix']['data']).reshape((3,3))
        cam_info.P = np.array(calib_data['projection_matrix']['data']).reshape((3,4))
        cam_info.distortion_model = calib_data['distortion_model']
        logger.info("Loaded camera calibration parameters for {} from {}".format(self.robot_name, os.path.basename(filename)))
        return cam_info


    def _load_homography(self, filename):
        data = yaml_load_file(filename)
        return np.array(data['homography']).reshape((3,3))

    def _load_camera_info(self, filename):
        calib_data = yaml_load_file(filename)
        #     logger.info(yaml_dump(calib_data))
        cam_info = CameraInfo()
        cam_info.width = calib_data['image_width']
        cam_info.height = calib_data['image_height']
        cam_info.K = np.array(calib_data['camera_matrix']['data']).reshape((3,3))
        cam_info.D = np.array(calib_data['distortion_coefficients']['data']).reshape((1,5))
        cam_info.R = np.array(calib_data['rectification_matrix']['data']).reshape((3,3))
        cam_info.P = np.array(calib_data['projection_matrix']['data']).reshape((3,4))
        cam_info.distortion_model = calib_data['distortion_model']
        return cam_info

    def _rectify(self, cv_image_raw):
        '''old'''
        #cv_image_rectified = cvMat()
        cv_image_rectified = np.zeros(np.shape(cv_image_raw))
        # TODO: debug PinholeCameraModel()
        self.pcm_.rectifyImage(cv_image_raw, cv_image_rectified)
        return cv_image_rectified<|MERGE_RESOLUTION|>--- conflicted
+++ resolved
@@ -78,17 +78,10 @@
         return point
 
     def ground2pixel(self, point):
-<<<<<<< HEAD
         ground_point = np.array([point.x, point.y, 1.0])
         image_point = np.dot(self.Hinv, ground_point)
         image_point = image_point / image_point[2]
-=======
-        # TODO check whether z=0 or z=1.
-        # I think z==1 (jmichaux)
-        ground_point = np.array([point.x, point.y, 1.0])
-        image_point = self.Hinv * ground_point
-        image_point = np.abs(image_point / image_point[2])
->>>>>>> 59cd9a95
+
 
         pixel = Pixel()
         if not self.rectified_input:
